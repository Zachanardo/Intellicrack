--- conflicted
+++ resolved
@@ -1,17 +1,14 @@
-[package]
+["package"]
 name = "intellicrack-launcher"
 version = "0.1.0"
 edition = "2024"
-authors = [ "Zach Flint" ]
+authors = ["Zach Flint"]
 description = "Rust launcher for Intellicrack binary analysis platform"
 license = "GPL-3.0"
 
 [lib]
 name = "intellicrack_launcher"
-crate-type = [
-  "cdylib",
-  "rlib" 
-]
+crate-type = ["cdylib", "rlib"]
 
 [[bin]]
 name = "Intellicrack"
@@ -39,31 +36,24 @@
 
 [dependencies]
 # Python Integration
-pyo3 = { version = "0.26", features = [ "auto-initialize" ] }
+pyo3 = { version = "0.26", features = ["auto-initialize"] }
 libloading = "0.8"
 
 # System Integration
 sysinfo = "0.37"
 which = "8.0"
 dirs = "6.0"
-num_cpus = "1.17"
+num_cpus = "1.16"
 
 # Async Runtime
-tokio = { version = "1.48", features = [ "full" ] }
+tokio = { version = "1.35", features = ["full"] }
 futures = "0.3"
 
 # HTTP Client for Flask testing
-<<<<<<< HEAD
-reqwest = { version = "0.11", features = [
-  "blocking",
-  "json" 
-] }
-=======
 reqwest = { version = "0.12", features = ["blocking", "json"] }
->>>>>>> c9ce7d5e
 
 # Serialization & Configuration
-serde = { version = "1.0", features = [ "derive" ] }
+serde = { version = "1.0", features = ["derive"] }
 serde_json = "1.0"
 toml = "0.9"
 
@@ -73,60 +63,31 @@
 
 # Logging & Diagnostics
 tracing = "0.1"
-tracing-subscriber = { version = "0.3", features = [
-  "env-filter",
-  "json" 
-] }
+tracing-subscriber = { version = "0.3", features = ["env-filter", "json"] }
 tracing-appender = "0.2"
 
 # Signal handling
-ctrlc = "3.5"
+ctrlc = "3.4"
 
 # Date/Time utilities
-chrono = { version = "0.4", features = [ "serde" ] }
+chrono = { version = "0.4", features = ["serde"] }
 
 # String utilities
-regex = "1.12"
+regex = "1.10"
 dotenv = "0.15.0"
 
 # Parallel processing
-rayon = "1.11"
+rayon = "1.8"
 
 # Lazy static
-once_cell = "1.21"
-
+once_cell = "1.19"
 # System APIs
 [target.'cfg(windows)'.dependencies]
 winapi = { version = "0.3", features = [
-  "winbase",
-  "winuser",
-  "winerror",
-  "processenv",
-  "wincon",
-  "handleapi",
-  "synchapi",
-  "processthreadsapi",
-  "sysinfoapi",
-  "tlhelp32",
-  "libloaderapi",
-  "memoryapi",
-  "psapi",
-  "shlobj",
+    "winbase", "winuser", "winerror", "processenv", "wincon",
+    "handleapi", "synchapi", "processthreadsapi", "sysinfoapi", "tlhelp32",
+    "libloaderapi", "memoryapi", "psapi", "shlobj"
 ] }
-<<<<<<< HEAD
-windows = { version = "0.52", features = [
-  "Win32_System_Registry",
-  "Win32_Graphics_Direct3D11",
-  "Win32_Graphics_Dxgi",
-  "Win32_Graphics_Dxgi_Common",
-  "Win32_System_SystemInformation",
-  "Win32_Foundation",
-  "Win32_System_Diagnostics_Debug",
-  "Win32_System_Threading",
-  "Win32_Security",
-  "Win32_System_Memory",
-  "Win32_System_LibraryLoader",
-=======
 windows = { version = "0.62", features = [
     "Win32_System_Registry",
     "Win32_Graphics_Direct3D11",
@@ -137,7 +98,6 @@
     "Win32_Security",
     "Win32_System_Memory",
     "Win32_System_LibraryLoader"
->>>>>>> c9ce7d5e
 ] }
 
 [target.'cfg(unix)'.dependencies]
@@ -145,12 +105,12 @@
 nix = "0.27"
 
 [dev-dependencies]
-tempfile = "3.23"
-serial_test = "3.2"
-criterion = { version = "0.5", features = [ "html_reports" ] }
+tempfile = "3.8"
+serial_test = "3.0"
+criterion = { version = "0.5", features = ["html_reports"] }
 tokio-test = "0.4"
 mockall = "0.13"
-proptest = "1.9"
+proptest = "1.4"
 
 # Build Optimization
 [profile.release]
